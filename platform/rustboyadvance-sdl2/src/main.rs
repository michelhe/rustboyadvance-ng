--- conflicted
+++ resolved
@@ -203,20 +203,9 @@
                             let (audio_interface, _sdl_audio_device_new) =
                                 audio::create_audio_player(&sdl_context)?;
                             _sdl_audio_device = _sdl_audio_device_new;
-<<<<<<< HEAD
-                            let rom_path = &opts.rom;
-                            let rom: Box<[u8]> = match rom_path.extension().and_then(|e| e.to_str()) {
-                                Some("elf") => {
-                                    let elf_bytes = read_bin_file(rom_path)?;
-                                    let loaded_elf = rustboyadvance_utils::elf::load_elf(&elf_bytes, 0x08000000)?;
-                                    loaded_elf.data.into_boxed_slice()
-                                }
-                                _ => opts.read_rom()?.into_boxed_slice(),
-=======
                             let rom = match load_from_file(&opts.rom)? {
                                 LoadRom::Raw(data) => data.into_boxed_slice(),
                                 LoadRom::Elf { data, .. } => data.into_boxed_slice(),
->>>>>>> 8cbf59df
                             };
                             gba = Box::new(GameBoyAdvance::from_saved_state(
                                 &save,
